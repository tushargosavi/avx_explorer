use crate::ast::*;
use crate::avx_512::register_avx512_instructions;
use crate::avx2::register_avx2_instructions;
use crate::bmi2::register_bmi2_instructions;
use crate::sse2::register_sse2_instructions;
use std::arch::x86_64::*;
use std::collections::HashMap;

pub struct Interpreter {
    pub variables: HashMap<String, Argument>,
    pub function_registry: FunctionRegistry,
}

impl Interpreter {
    pub fn new() -> Self {
        let mut registry = FunctionRegistry::new();

        // Register core and AVX functions
        registry.register_instruction(Instruction::new(
            "add",
            vec![ArgType::U64, ArgType::U64],
            ArgType::U64,
            |_, args| {
                if args.len() != 2 {
                    return Err("add requires exactly 2 arguments".to_string());
                }
                Ok(Argument::Scalar(args[0].to_u64() + args[1].to_u64()))
            },
        ));

        registry.register_instruction(Instruction::with_arg_range(
            "test",
            vec![],
            ArgType::U64,
            0,
            Some(1),
            |_, args| {
                if args.len() > 1 {
                    return Err("test accepts at most 1 argument".to_string());
                }
                if let Some(first) = args.get(0) {
                    Ok(first.clone())
                } else {
                    Ok(Argument::Scalar(42))
                }
            },
        ));

        registry.register_instruction(Instruction::with_arg_range(
            "print",
            vec![],
            ArgType::U64,
            0,
            None,
            |ctx, args| {
                if args.is_empty() {
                    if let Some(res) = ctx.get_var("_res") {
                        display_argument_simple(res);
                    } else {
                        println!("_res is undefined");
                    }
                } else {
                    for arg in args {
                        display_argument_simple(arg);
                    }
                }
                Ok(Argument::Scalar(0))
            },
        ));

        // print_hex(value [, chunk_bits]) where chunk_bits in {8,16,32,64}; default 32
        registry.register_instruction(Instruction::with_arg_range(
            "print_hex",
            vec![ArgType::U64, ArgType::U64],
            ArgType::U64,
            1,
            Some(2),
            |_, args| {
                if args.len() > 2 {
                    return Err("print_hex accepts at most 2 arguments".to_string());
                }
                let (value_arg, chunk_bits_opt) = match args.len() {
                    0 => return Err("print_hex requires at least 1 argument".to_string()),
                    1 => (&args[0], None),
                    _ => (&args[0], Some(args[1].to_u64())),
                };
                print_hex(value_arg, chunk_bits_opt)?;
                Ok(Argument::Scalar(0))
            },
        ));

        // print_dec(value)
        registry.register_instruction(Instruction::new(
            "print_dec",
            vec![ArgType::U64],
            ArgType::U64,
            |_, args| {
                if args.len() != 1 {
                    return Err("print_dec requires exactly 1 argument".to_string());
                }
                print_dec(&args[0])?;
                Ok(Argument::Scalar(0))
            },
        ));

        // print_bin(value)
        registry.register_instruction(Instruction::new(
            "print_bin",
            vec![ArgType::U64],
            ArgType::U64,
            |_, args| {
                if args.len() != 1 {
                    return Err("print_bin requires exactly 1 argument".to_string());
                }
                print_bin(&args[0])?;
                Ok(Argument::Scalar(0))
            },
        ));

        registry.register_instruction(Instruction::with_arg_range(
            "print_str",
            vec![],
            ArgType::U64,
            0,
            Some(1),
            |ctx, args| {
                if args.len() > 1 {
                    return Err("print_str accepts at most 1 argument".to_string());
                }

                if args.is_empty() {
                    if let Some(res) = ctx.get_var("_res") {
                        let text = argument_to_utf8_lossy(res)?;
                        println!("{}", text);
                    } else {
                        println!("_res is undefined");
                    }
                } else {
                    let text = argument_to_utf8_lossy(&args[0])?;
                    println!("{}", text);
                }

                Ok(Argument::Scalar(0))
            },
        ));

        registry.register_instruction(Instruction::new(
            "_mm256_mask_expand_epi8",
            vec![ArgType::I256, ArgType::I256, ArgType::U8],
            ArgType::I256,
            |_, args| {
                if args.len() != 3 {
                    return Err("_mm256_mask_expand_epi8 requires exactly 3 arguments".to_string());
                }
                let src = args[0].to_i256();
                let k = args[1].to_u8() as u32;
                let a = args[2].to_i256();
                let result = unsafe { _mm256_mask_expand_epi8(src, k, a) };
                Ok(m256i_to_argument(result))
            },
        ));

        registry.register_instruction(Instruction::new(
            "_mm256_mask_expand_epi16",
            vec![ArgType::I256, ArgType::I256, ArgType::U16],
            ArgType::I256,
            |_, args| {
                if args.len() != 3 {
                    return Err("_mm256_mask_expand_epi16 requires exactly 3 arguments".to_string());
                }
                let src = args[0].to_i256();
                let k = args[1].to_u16();
                let a = args[2].to_i256();
                let result = unsafe { _mm256_mask_expand_epi16(src, k, a) };
                Ok(m256i_to_argument(result))
            },
        ));

        registry.register_instruction(Instruction::new(
            "_mm256_mask_expand_epi32",
            vec![ArgType::I256, ArgType::I256, ArgType::U32],
            ArgType::I256,
            |_, args| {
                if args.len() != 3 {
                    return Err("_mm256_mask_expand_epi32 requires exactly 3 arguments".to_string());
                }
                let src = args[0].to_i256();
                let k = args[1].to_u32() as u8;
                let a = args[2].to_i256();
                let result = unsafe { _mm256_mask_expand_epi32(src, k, a) };
                Ok(m256i_to_argument(result))
            },
        ));

        // Emulate memory-based expandload: _mm256_mask_expandloadu_epi32(src, k, mem)
        registry.register_instruction(Instruction::new(
            "_mm256_mask_expandloadu_epi32",
            vec![ArgType::I256, ArgType::U8, ArgType::Ptr],
            ArgType::I256,
            |ctx, args| {
                if !(is_x86_feature_detected!("avx512f") && is_x86_feature_detected!("avx512vl")) {
                    return Err(
                        "AVX-512F and AVX-512VL not supported on this CPU/runtime".to_string()
                    );
                }
                if args.len() != 3 {
                    return Err(
                        "_mm256_mask_expandloadu_epi32 requires exactly 3 arguments".to_string()
                    );
                }
                let src = args[0].to_i256();
                let mask = args[1].to_u8();

                // Resolve memory pointer
                let mem_ptr: *const i32 = match &args[2] {
                    Argument::Variable(name) => match ctx.get_var(name.as_str()) {
                        Some(Argument::Memory(bytes)) => bytes.as_ptr() as *const i32,
                        Some(other) => {
                            return Err(format!(
                                "Pointer '{}' does not reference memory, found {:?}",
                                name, other
                            ));
                        }
                        None => return Err(format!("Undefined pointer variable: {}", name)),
                    },
                    Argument::Memory(bytes) => bytes.as_ptr() as *const i32,
                    _ => {
                        return Err(
                            "Pointer argument must be a memory variable or mem[...]".to_string()
                        );
                    }
                };

                let result = unsafe { _mm256_mask_expandloadu_epi32(src, mask, mem_ptr) };
                Ok(m256i_to_argument(result))
            },
        ));

        registry.register_instruction(Instruction::new(
            "_mm256_mask_expand_epi64",
            vec![ArgType::I256, ArgType::I256, ArgType::U64],
            ArgType::I256,
            |_, args| {
                if args.len() != 3 {
                    return Err("_mm256_mask_expand_epi64 requires exactly 3 arguments".to_string());
                }
                let src = args[0].to_i256();
                let k = args[1].to_u64() as u8;
                let a = args[2].to_i256();
                let result = unsafe { _mm256_mask_expand_epi64(src, k, a) };
                Ok(m256i_to_argument(result))
            },
        ));

        // Register SSE2 intrinsic-backed instructions
        register_sse2_instructions(&mut registry);

        // Register AVX2 intrinsic-backed instructions
        register_avx2_instructions(&mut registry);
        // Register AVX-512 intrinsic-backed instructions
        register_avx512_instructions(&mut registry);
        // Register BMI2 intrinsic-backed instructions
        register_bmi2_instructions(&mut registry);

        Self {
            variables: HashMap::new(),
            function_registry: registry,
        }
    }

    pub fn execute(&mut self, ast: AST) -> Result<Argument, String> {
        ast.validate(&self.function_registry)?;
        let result = match ast {
            AST::Call { name, args } => self.execute_call(name, args),
            AST::Var { name, value } => {
                self.variables.insert(name.clone(), value.clone());
                Ok(value)
            }
            AST::Assign { dest, child } => {
                let result = self.execute(*child)?;
                self.variables.insert(dest, result.clone());
                Ok(result)
            }
        };

        // Store result in _res for all statements
        if let Ok(ref result) = result {
            self.variables.insert("_res".to_string(), result.clone());
        }

        result
    }

    fn execute_call(&mut self, name: String, args: Vec<Argument>) -> Result<Argument, String> {
        if let Some(func) = self.function_registry.find(&name) {
            let resolved_args: Vec<Argument> = if func.arguments().is_empty() {
                // No type info: resolve all variables eagerly
                args.into_iter()
                    .map(|arg| match arg {
                        Argument::Variable(var_name) => self
                            .variables
                            .get(&var_name)
                            .cloned()
                            .ok_or_else(|| format!("Undefined variable: {}", var_name)),
                        other => Ok(other),
                    })
                    .collect::<Result<Vec<_>, _>>()?
            } else {
                // Use signature to preserve pointer variables for ArgType::Ptr
                let sig = func.arguments();
                let mut out = Vec::with_capacity(args.len());
                for (idx, arg) in args.into_iter().enumerate() {
                    let keep_as_ptr = sig.get(idx).map(|t| *t == ArgType::Ptr).unwrap_or(false);
                    if keep_as_ptr {
                        out.push(arg);
                    } else {
                        match arg {
                            Argument::Variable(var_name) => {
                                let val =
                                    self.variables.get(&var_name).cloned().ok_or_else(|| {
                                        format!("Undefined variable: {}", var_name)
                                    })?;
                                out.push(val);
                            }
                            other => out.push(other),
                        }
                    }
                }
                out
            };

            let ctx: &mut dyn ExecContext = self;
            func.execute(ctx, &resolved_args)
        } else {
            Err(format!("Unknown function: {}", name))
        }
    }

    // Old specialized methods retained for now but unused
}

impl ExecContext for Interpreter {
    fn get_var(&self, name: &str) -> Option<&Argument> {
        self.variables.get(name)
    }

    fn set_var(&mut self, name: &str, value: Argument) {
        self.variables.insert(name.to_string(), value);
    }
}

fn m256i_to_argument(value: __m256i) -> Argument {
    let array: [i32; 8] = unsafe { std::mem::transmute(value) };
    let mut bytes = [0u8; 64];
    for (i, &val) in array.iter().enumerate() {
        let val_bytes = val.to_le_bytes();
        let start = i * 4;
        bytes[start..start + 4].copy_from_slice(&val_bytes);
    }
    Argument::Array(ArgType::I256, bytes)
}

fn display_argument_simple(arg: &Argument) {
    match arg {
        Argument::Scalar(val) => println!("{}", val),
        Argument::ScalarTyped(_, val) => println!("{}", val),
        Argument::Array(arg_type, bytes) => match arg_type {
            ArgType::U8 => {
                let values_str: Vec<String> =
                    bytes.iter().take(32).map(|v| v.to_string()).collect();
                println!("b[{}]", values_str.join(", "));
            }
            ArgType::U16 => {
                let words: Vec<u16> = bytes
                    .chunks(2)
                    .map(|chunk| u16::from_le_bytes([chunk[0], *chunk.get(1).unwrap_or(&0)]))
                    .take(32)
                    .collect();
                let values_str: Vec<String> = words.iter().map(|v| v.to_string()).collect();
                println!("w[{}]", values_str.join(", "));
            }
            ArgType::U32 => {
                let dwords: Vec<u32> = bytes
                    .chunks(4)
                    .map(|chunk| {
                        u32::from_le_bytes([
                            chunk[0],
                            *chunk.get(1).unwrap_or(&0),
                            *chunk.get(2).unwrap_or(&0),
                            *chunk.get(3).unwrap_or(&0),
                        ])
                    })
                    .take(16)
                    .collect();
                let values_str: Vec<String> = dwords.iter().map(|v| v.to_string()).collect();
                println!("dw[{}]", values_str.join(", "));
            }
            ArgType::U64 => {
                let qwords: Vec<u64> = bytes
                    .chunks(8)
                    .map(|chunk| {
                        u64::from_le_bytes([
                            chunk[0],
                            *chunk.get(1).unwrap_or(&0),
                            *chunk.get(2).unwrap_or(&0),
                            *chunk.get(3).unwrap_or(&0),
                            *chunk.get(4).unwrap_or(&0),
                            *chunk.get(5).unwrap_or(&0),
                            *chunk.get(6).unwrap_or(&0),
                            *chunk.get(7).unwrap_or(&0),
                        ])
                    })
                    .take(8)
                    .collect();
                let values_str: Vec<String> = qwords.iter().map(|v| v.to_string()).collect();
                println!("qw[{}]", values_str.join(", "));
            }
            ArgType::I128 => {
                let dwords: Vec<u32> = bytes
                    .chunks(4)
                    .map(|chunk| {
                        u32::from_le_bytes([
                            chunk[0],
                            *chunk.get(1).unwrap_or(&0),
                            *chunk.get(2).unwrap_or(&0),
                            *chunk.get(3).unwrap_or(&0),
                        ])
                    })
                    .take(4)
                    .collect();
                let values_str: Vec<String> = dwords.iter().map(|v| v.to_string()).collect();
                println!("i128[{}]", values_str.join(", "));
            }
            ArgType::I256 => {
                let dwords: Vec<u32> = bytes
                    .chunks(4)
                    .map(|chunk| {
                        u32::from_le_bytes([
                            chunk[0],
                            *chunk.get(1).unwrap_or(&0),
                            *chunk.get(2).unwrap_or(&0),
                            *chunk.get(3).unwrap_or(&0),
                        ])
                    })
                    .take(8)
                    .collect();
                let values_str: Vec<String> = dwords.iter().map(|v| v.to_string()).collect();
                println!("i256[{}]", values_str.join(", "));
            }
            ArgType::I512 => {
                let qwords: Vec<u64> = bytes
                    .chunks(8)
                    .map(|chunk| {
                        u64::from_le_bytes([
                            chunk[0],
                            *chunk.get(1).unwrap_or(&0),
                            *chunk.get(2).unwrap_or(&0),
                            *chunk.get(3).unwrap_or(&0),
                            *chunk.get(4).unwrap_or(&0),
                            *chunk.get(5).unwrap_or(&0),
                            *chunk.get(6).unwrap_or(&0),
                            *chunk.get(7).unwrap_or(&0),
                        ])
                    })
                    .take(8)
                    .collect();
                let values_str: Vec<String> = qwords.iter().map(|v| v.to_string()).collect();
                println!("i512[{}]", values_str.join(", "));
            }
            ArgType::Ptr => {
                println!(
                    "ptr[0x{:016x}]",
                    u64::from_le_bytes([
                        bytes[0], bytes[1], bytes[2], bytes[3], bytes[4], bytes[5], bytes[6],
                        bytes[7]
                    ])
                );
            }
        },
        Argument::Variable(name) => {
            println!("variable<{}>", name);
        }
        Argument::Memory(bytes) => println!("memory[{} bytes]", bytes.len()),
    }
}

<<<<<<< HEAD
=======
fn valid_len_for_array(arg_type: &ArgType) -> usize {
    match arg_type {
        ArgType::I128 => 16,
        ArgType::I256 => 32,
        ArgType::I512 => 64,
        // Treat typed arrays as full 64 bytes
        ArgType::U8 | ArgType::U16 | ArgType::U32 | ArgType::U64 => 64,
        ArgType::Ptr => 8,
    }
}

>>>>>>> 3a4d57e0
fn print_hex(arg: &Argument, chunk_bits_opt: Option<u64>) -> Result<(), String> {
    let chunk_bits = chunk_bits_opt.unwrap_or(32);
    if !(chunk_bits == 1 || matches!(chunk_bits, 8 | 16 | 32 | 64)) {
        return Err("chunk_bits must be 1 (bitstring) or one of 8, 16, 32, 64".to_string());
    }
    match arg {
        Argument::Scalar(v) => {
            if chunk_bits == 1 {
                let bytes = v.to_le_bytes();
                let mut out = String::new();
                for (i, b) in bytes.iter().enumerate() {
                    if i > 0 {
                        out.push('_');
                    }
                    out.push_str(&format!("{:08b}", b));
                }
                println!("{}", out);
            } else {
                let bytes = v.to_le_bytes();
                match chunk_bits {
                    8 => {
                        let mut out = String::new();
                        for b in bytes.iter() {
                            out.push_str(&format!("0x{:02x} ", b));
                        }
                        println!("{}", out.trim_end());
                    }
                    16 => {
                        for i in (0..8).step_by(2) {
                            let vv = u16::from_le_bytes([bytes[i], bytes[i + 1]]);
                            print!("0x{:04x} ", vv);
                        }
                        println!("");
                    }
                    32 => {
                        for i in (0..8).step_by(4) {
                            let vv = u32::from_le_bytes([
                                bytes[i],
                                bytes[i + 1],
                                bytes[i + 2],
                                bytes[i + 3],
                            ]);
                            print!("0x{:08x} ", vv);
                        }
                        println!("");
                    }
                    64 => {
                        println!("0x{:016x}", *v as u64);
                    }
                    _ => unreachable!(),
                }
            }
        }
        Argument::ScalarTyped(t, v) => {
            let type_bytes = t.byte_size();
            if chunk_bits == 1 {
                let mut bytes = v.to_le_bytes();
                // Zero out bytes beyond the declared type width for clarity
                for i in type_bytes..8 {
                    bytes[i] = 0;
                }
                let mut out = String::new();
                for (i, b) in bytes.iter().enumerate() {
                    if i > 0 {
                        out.push('_');
                    }
                    out.push_str(&format!("{:08b}", b));
                }
                println!("{}", out);
            } else {
                let bytes = v.to_le_bytes();
                match chunk_bits {
                    8 => {
                        let mut out = String::new();
                        for i in 0..type_bytes {
                            out.push_str(&format!("0x{:02x} ", bytes[i]));
                        }
                        println!("{}", out.trim_end());
                    }
                    16 => {
                        let total = (type_bytes + 1) / 2;
                        for n in 0..total {
                            let i = n * 2;
                            let vv = u16::from_le_bytes([
                                bytes.get(i).copied().unwrap_or(0),
                                bytes.get(i + 1).copied().unwrap_or(0),
                            ]);
                            print!("0x{:04x} ", vv);
                        }
                        println!("");
                    }
                    32 => {
                        let total = (type_bytes + 3) / 4;
                        for n in 0..total {
                            let i = n * 4;
                            let vv = u32::from_le_bytes([
                                bytes.get(i).copied().unwrap_or(0),
                                bytes.get(i + 1).copied().unwrap_or(0),
                                bytes.get(i + 2).copied().unwrap_or(0),
                                bytes.get(i + 3).copied().unwrap_or(0),
                            ]);
                            print!("0x{:08x} ", vv);
                        }
                        println!("");
                    }
                    64 => {
                        let vv = if type_bytes >= 8 {
                            *v as u64
                        } else {
                            let mut tmp = [0u8; 8];
                            tmp[..type_bytes].copy_from_slice(&bytes[..type_bytes]);
                            u64::from_le_bytes(tmp)
                        };
                        println!("0x{:016x}", vv);
                    }
                    _ => unreachable!(),
                }
            }
        }
        Argument::Array(arg_type, bytes) => {
            let valid = arg_type.vector_byte_len();
            let data = &bytes[..valid.min(bytes.len())];
            if chunk_bits == 1 {
                let mut out = String::new();
                for (i, b) in data.iter().enumerate() {
                    if i > 0 {
                        out.push('_');
                    }
                    out.push_str(&format!("{:08b}", b));
                }
                println!("{}", out);
            } else {
                match chunk_bits {
                    8 => {
                        let mut out = String::new();
                        for b in data.iter() {
                            out.push_str(&format!("0x{:02x} ", b));
                        }
                        println!("{}", out.trim_end());
                    }
                    16 => {
                        for chunk in data.chunks_exact(2) {
                            let v = u16::from_le_bytes([chunk[0], *chunk.get(1).unwrap_or(&0)]);
                            print!("0x{:04x} ", v);
                        }
                        println!("");
                    }
                    32 => {
                        for chunk in data.chunks_exact(4) {
                            let v = u32::from_le_bytes([
                                chunk[0],
                                *chunk.get(1).unwrap_or(&0),
                                *chunk.get(2).unwrap_or(&0),
                                *chunk.get(3).unwrap_or(&0),
                            ]);
                            print!("0x{:08x} ", v);
                        }
                        println!("");
                    }
                    64 => {
                        for chunk in data.chunks_exact(8) {
                            let v = u64::from_le_bytes([
                                chunk[0],
                                *chunk.get(1).unwrap_or(&0),
                                *chunk.get(2).unwrap_or(&0),
                                *chunk.get(3).unwrap_or(&0),
                                *chunk.get(4).unwrap_or(&0),
                                *chunk.get(5).unwrap_or(&0),
                                *chunk.get(6).unwrap_or(&0),
                                *chunk.get(7).unwrap_or(&0),
                            ]);
                            print!("0x{:016x} ", v);
                        }
                        println!("");
                    }
                    _ => unreachable!(),
                }
            }
        }
        Argument::Variable(_) => unreachable!("variables are resolved before execute"),
        Argument::Memory(bytes) => {
            if chunk_bits == 1 {
                let mut out = String::new();
                for (i, b) in bytes.iter().enumerate() {
                    if i > 0 {
                        out.push('_');
                    }
                    out.push_str(&format!("{:08b}", b));
                }
                println!("{}", out);
            } else {
                for b in bytes.iter() {
                    print!("0x{:02x} ", b);
                }
                println!("");
            }
        }
    }
    Ok(())
}

fn print_dec(arg: &Argument) -> Result<(), String> {
    match arg {
        Argument::Scalar(v) => {
            println!("{}", v);
        }
        Argument::ScalarTyped(_, v) => {
            println!("{}", v);
        }
        Argument::Array(arg_type, bytes) => {
            let valid = arg_type.vector_byte_len();
            let data = &bytes[..valid.min(bytes.len())];
            let chunk_bits = match arg_type {
                ArgType::U8 => 8,
                ArgType::U16 => 16,
                ArgType::U32 => 32,
                ArgType::U64 => 64,
                ArgType::I128 => 32,
                ArgType::I256 => 32,
                ArgType::I512 => 64,
                ArgType::Ptr => 64,
            };
            match chunk_bits {
                8 => {
                    for b in data.iter() {
                        print!("{} ", *b);
                    }
                    println!("");
                }
                16 => {
                    for chunk in data.chunks_exact(2) {
                        let v = u16::from_le_bytes([chunk[0], *chunk.get(1).unwrap_or(&0)]);
                        print!("{} ", v);
                    }
                    println!("");
                }
                32 => {
                    for chunk in data.chunks_exact(4) {
                        let v = u32::from_le_bytes([
                            chunk[0],
                            *chunk.get(1).unwrap_or(&0),
                            *chunk.get(2).unwrap_or(&0),
                            *chunk.get(3).unwrap_or(&0),
                        ]);
                        print!("{} ", v);
                    }
                    println!("");
                }
                64 => {
                    for chunk in data.chunks_exact(8) {
                        let v = u64::from_le_bytes([
                            chunk[0],
                            *chunk.get(1).unwrap_or(&0),
                            *chunk.get(2).unwrap_or(&0),
                            *chunk.get(3).unwrap_or(&0),
                            *chunk.get(4).unwrap_or(&0),
                            *chunk.get(5).unwrap_or(&0),
                            *chunk.get(6).unwrap_or(&0),
                            *chunk.get(7).unwrap_or(&0),
                        ]);
                        print!("{} ", v);
                    }
                    println!("");
                }
                _ => unreachable!(),
            }
        }
        Argument::Variable(_) => unreachable!("variables are resolved before execute"),
        Argument::Memory(bytes) => {
            for b in bytes.iter() {
                print!("{} ", *b);
            }
            println!("");
        }
    }
    Ok(())
}

fn print_bin(arg: &Argument) -> Result<(), String> {
    match arg {
        Argument::Scalar(v) => {
            println!("{:064b}", v);
        }
        Argument::ScalarTyped(_, v) => {
            println!("{:064b}", v);
        }
        Argument::Array(arg_type, bytes) => {
            let valid = arg_type.vector_byte_len();
            let data = &bytes[..valid.min(bytes.len())];
            // Use natural chunking similar to decimal
            let chunk_bits = match arg_type {
                ArgType::U8 => 8,
                ArgType::U16 => 16,
                ArgType::U32 => 32,
                ArgType::U64 => 64,
                ArgType::I128 => 32,
                ArgType::I256 => 32,
                ArgType::I512 => 64,
                ArgType::Ptr => 64,
            };
            match chunk_bits {
                8 => {
                    for b in data.iter() {
                        print!("{:08b} ", b);
                    }
                    println!("");
                }
                16 => {
                    for chunk in data.chunks_exact(2) {
                        let v = u16::from_le_bytes([chunk[0], *chunk.get(1).unwrap_or(&0)]);
                        print!("{:016b} ", v);
                    }
                    println!("");
                }
                32 => {
                    for chunk in data.chunks_exact(4) {
                        let v = u32::from_le_bytes([
                            chunk[0],
                            *chunk.get(1).unwrap_or(&0),
                            *chunk.get(2).unwrap_or(&0),
                            *chunk.get(3).unwrap_or(&0),
                        ]);
                        print!("{:032b} ", v);
                    }
                    println!("");
                }
                64 => {
                    for chunk in data.chunks_exact(8) {
                        let v = u64::from_le_bytes([
                            chunk[0],
                            *chunk.get(1).unwrap_or(&0),
                            *chunk.get(2).unwrap_or(&0),
                            *chunk.get(3).unwrap_or(&0),
                            *chunk.get(4).unwrap_or(&0),
                            *chunk.get(5).unwrap_or(&0),
                            *chunk.get(6).unwrap_or(&0),
                            *chunk.get(7).unwrap_or(&0),
                        ]);
                        print!("{:064b} ", v);
                    }
                    println!("");
                }
                _ => unreachable!(),
            }
        }
        Argument::Variable(_) => unreachable!("variables are resolved before execute"),
        Argument::Memory(bytes) => {
            for b in bytes.iter() {
                print!("{:08b} ", b);
            }
            println!("");
        }
    }
    Ok(())
}

pub(crate) fn argument_to_utf8_lossy(arg: &Argument) -> Result<String, String> {
    match arg {
        Argument::Scalar(val) => {
            let bytes = val.to_le_bytes();
            let end = bytes.iter().position(|&b| b == 0).unwrap_or(bytes.len());
            Ok(String::from_utf8_lossy(&bytes[..end]).into_owned())
        }
        Argument::ScalarTyped(arg_type, val) => {
            let bytes = val.to_le_bytes();
            let len = arg_type.byte_size().min(bytes.len());
            let slice = &bytes[..len];
            let end = slice.iter().position(|&b| b == 0).unwrap_or(slice.len());
            Ok(String::from_utf8_lossy(&slice[..end]).into_owned())
        }
        Argument::Array(arg_type, bytes) => {
            let len = arg_type.vector_byte_len().min(bytes.len());
            let slice = &bytes[..len];
            let end = slice.iter().position(|&b| b == 0).unwrap_or(slice.len());
            Ok(String::from_utf8_lossy(&slice[..end]).into_owned())
        }
        Argument::Memory(bytes) => {
            let end = bytes.iter().position(|&b| b == 0).unwrap_or(bytes.len());
            Ok(String::from_utf8_lossy(&bytes[..end]).into_owned())
        }
        Argument::Variable(name) => {
            Err(format!("print_str received unresolved variable '{}'", name))
        }
    }
}<|MERGE_RESOLUTION|>--- conflicted
+++ resolved
@@ -484,8 +484,6 @@
     }
 }
 
-<<<<<<< HEAD
-=======
 fn valid_len_for_array(arg_type: &ArgType) -> usize {
     match arg_type {
         ArgType::I128 => 16,
@@ -497,7 +495,6 @@
     }
 }
 
->>>>>>> 3a4d57e0
 fn print_hex(arg: &Argument, chunk_bits_opt: Option<u64>) -> Result<(), String> {
     let chunk_bits = chunk_bits_opt.unwrap_or(32);
     if !(chunk_bits == 1 || matches!(chunk_bits, 8 | 16 | 32 | 64)) {
